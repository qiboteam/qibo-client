--- conflicted
+++ resolved
@@ -4,11 +4,7 @@
 import responses
 import tabulate
 
-<<<<<<< HEAD
-from qibo_client import exceptions, qibo_client
-=======
 from qibo_client import QiboJob, QiboJobStatus, exceptions, qibo_client
->>>>>>> 903500e9
 
 MOD = "qibo_client.qibo_client"
 FAKE_URL = "http://fake.endpoint.com/api"
@@ -192,22 +188,6 @@
             ],
         }
         responses.add(responses.POST, endpoint, status=200, json=response_json)
-<<<<<<< HEAD
-
-        rows = [(FAKE_LAB_LOCATION, FAKE_DEVICE, 1.5)]
-        expected_table = tabulate.tabulate(
-            rows, headers=["Lab", "Partitions", "Time Left [s]"]
-        )
-        expected_message = (
-            f"User: {FAKE_USER_EMAIL}\n"
-            "Disk quota left [KBs]: 5.00 / 10.00\n"
-            f"{expected_table}"
-        )
-
-        self.obj.print_quota_info()
-
-        assert caplog.messages == [expected_message]
-=======
 
         rows = [(FAKE_LAB_LOCATION, FAKE_DEVICE, 1.5)]
         expected_table = tabulate.tabulate(
@@ -248,5 +228,4 @@
             device=FAKE_DEVICE,
         )
         expected_result._status = QiboJobStatus.QUEUED
-        assert vars(result) == vars(expected_result)
->>>>>>> 903500e9
+        assert vars(result) == vars(expected_result)