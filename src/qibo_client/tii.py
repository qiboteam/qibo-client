--- conflicted
+++ resolved
@@ -1,14 +1,10 @@
 from .qibo_client import Client
 
-<<<<<<< HEAD
 
 def base_url():
     qrccluster_ip = os.environ.get("QRCCLUSTER_IP", "www.qrccluster.com")
     qrccluster_port = os.environ.get("QRCCLUSTER_PORT", "80")
     return f"http://{qrccluster_ip}:{qrccluster_port}/"
-=======
-BASE_URL = "https://cloud.qibo.science/"
->>>>>>> e56ba17d
 
 
 def TII(token: str) -> Client:
